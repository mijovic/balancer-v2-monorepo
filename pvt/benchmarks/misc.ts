--- conflicted
+++ resolved
@@ -193,20 +193,12 @@
   const symbol = 'BPT';
   const owner = ZERO_ADDRESS;
   let receipt: ContractReceipt;
-<<<<<<< HEAD
   const managementFeePercentage = fp(0.2);
+  const swapEnabledOnStart = true;
 
   if ('InvestmentPool' == poolName) {
     receipt = await (
-      await factory.connect(args.from).create(name, symbol, ...args.parameters, owner, managementFeePercentage)
-=======
-
-  if (poolName == 'InvestmentPool') {
-    const swapEnabledOnStart = true;
-
-    receipt = await (
-      await factory.connect(args.from).create(name, symbol, ...args.parameters, owner, swapEnabledOnStart)
->>>>>>> 9e84a68d
+      await factory.connect(args.from).create(name, symbol, ...args.parameters, owner, swapEnabledOnStart, managementFeePercentage)
     ).wait();
   } else {
     receipt = await (await factory.connect(args.from).create(name, symbol, ...args.parameters, owner)).wait();
