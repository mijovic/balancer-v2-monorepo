import { assert } from 'console';
import { Contract } from 'ethers';
import { SignerWithAddress } from '@nomiclabs/hardhat-ethers/dist/src/signer-with-address';

import { bn, printGas } from '@balancer-labs/v2-helpers/src/numbers';
import { TokenList } from '@balancer-labs/v2-helpers/src/tokens';
import { MAX_UINT256 } from '@balancer-labs/v2-helpers/src/constants';
import { setupEnvironment, getWeightedPool, getStablePool, pickTokenAddresses } from './misc';
import { WeightedPoolEncoder, StablePoolEncoder } from '@balancer-labs/balancer-js';
import { deployedAt } from '@balancer-labs/v2-helpers/src/contract';

// setup environment
const BPTAmount = bn(1e18);
const numberJoinsExits = 3;
const investmentPoolMin = 40;
const investmentPoolMax = 80;
const maxInvestmentTokens = 86;

let vault: Contract;
let tokens: TokenList;

let trader: SignerWithAddress;

const printTokens = (poolType: string, numTokens: number) => {
  console.log(`${poolType} with ${numTokens} tokens`);
};

async function main() {
  ({ vault, tokens, trader } = await setupEnvironment());

  console.log('== Full join/exit (no initial BPT) ==');

  console.log(`\n#Transferring tokens\n`);

  const joinWeightedUserData = WeightedPoolEncoder.joinTokenInForExactBPTOut(BPTAmount, 0);
  const exitWeightedUserData = WeightedPoolEncoder.exitExactBPTInForTokensOut(BPTAmount);

  const joinStableUserData = StablePoolEncoder.joinTokenInForExactBPTOut(BPTAmount, 0);
  const exitStableUserData = StablePoolEncoder.exitExactBPTInForTokensOut(BPTAmount);

  // numTokens is the size of the pool: 2,4,6,8,...
  for (let numTokens = 2; numTokens <= 20; numTokens += 2) {
    printTokens('Weighted pool', numTokens);
    await joinAndExitPool(
      () => getWeightedPool(vault, tokens, numTokens),
      numTokens,
      true,
      joinWeightedUserData,
      exitWeightedUserData
    );
  }
  console.log('\n');

<<<<<<< HEAD
  for (let numTokens = 40; numTokens <= 80; numTokens += 10) {
=======
  for (let numTokens = investmentPoolMin; numTokens <= investmentPoolMax; numTokens += 10) {
>>>>>>> 9e84a68d
    printTokens('Investment pool', numTokens);
    await joinAndExitPool(
      () => getWeightedPool(vault, tokens, numTokens),
      numTokens,
      true,
      joinWeightedUserData,
      exitWeightedUserData
    );
  }
  console.log('\n');
<<<<<<< HEAD
  const maxInvestmentTokens = 86;
=======
>>>>>>> 9e84a68d

  printTokens('Investment pool', maxInvestmentTokens);
  await joinAndExitPool(
    () => getWeightedPool(vault, tokens, maxInvestmentTokens),
    maxInvestmentTokens,
    true,
    joinWeightedUserData,
    exitWeightedUserData
  );
  console.log('\n');

  // numTokens is the size of the pool: 2,4
  // Stable have a max of 5
  for (let numTokens = 2; numTokens <= 4; numTokens += 2) {
    printTokens('Stable pool', numTokens);
    await joinAndExitPool(
      () => getStablePool(vault, tokens, numTokens),
      numTokens,
      true,
      joinStableUserData,
      exitStableUserData
    );
  }
  console.log('\n');

  console.log(`#With user balance\n`);

  // numTokens is the size of the pool: 2,4,6,8,...
  for (let numTokens = 2; numTokens <= 20; numTokens += 2) {
    printTokens('Weighted pool', numTokens);
    await joinAndExitPool(
      () => getWeightedPool(vault, tokens, numTokens),
      numTokens,
      false,
      joinWeightedUserData,
      exitWeightedUserData
    );
  }
  console.log('\n');

<<<<<<< HEAD
  for (let numTokens = 40; numTokens <= 80; numTokens += 10) {
=======
  for (let numTokens = investmentPoolMin; numTokens <= investmentPoolMax; numTokens += 10) {
>>>>>>> 9e84a68d
    printTokens('Investment pool', numTokens);
    await joinAndExitPool(
      () => getWeightedPool(vault, tokens, numTokens),
      numTokens,
      false,
      joinWeightedUserData,
      exitWeightedUserData
    );
  }
  console.log('\n');

  printTokens('Investment pool', maxInvestmentTokens);
  await joinAndExitPool(
    () => getWeightedPool(vault, tokens, maxInvestmentTokens),
    maxInvestmentTokens,
    false,
    joinWeightedUserData,
    exitWeightedUserData
  );
  console.log('\n');

  // numTokens is the size of the pool: 2,4
  // Stable have a max of 5
  for (let numTokens = 2; numTokens <= 4; numTokens += 2) {
    printTokens('Stable pool', numTokens);
    await joinAndExitPool(
      () => getStablePool(vault, tokens, numTokens),
      numTokens,
      false,
      joinStableUserData,
      exitStableUserData
    );
  }
  console.log('\n');

  console.log('== Partial Join/Exit (2-stage entry/exit) ==');

  console.log(`\n#Transferring tokens\n`);

  for (let numTokens = 2; numTokens <= 20; numTokens += 2) {
    printTokens('Weighted pool', numTokens);
    await joinAndExitPool(
      () => getWeightedPool(vault, tokens, numTokens),
      numTokens,
      true,
      joinWeightedUserData,
      exitWeightedUserData,
      numberJoinsExits
    );
  }
  console.log('\n');

<<<<<<< HEAD
  for (let numTokens = 40; numTokens <= 80; numTokens += 10) {
=======
  for (let numTokens = investmentPoolMin; numTokens <= investmentPoolMax; numTokens += 10) {
>>>>>>> 9e84a68d
    printTokens('Investment pool', numTokens);
    await joinAndExitPool(
      () => getWeightedPool(vault, tokens, numTokens),
      numTokens,
      true,
      joinWeightedUserData,
      exitWeightedUserData,
      numberJoinsExits
    );
  }
  console.log('\n');

  printTokens('Investment pool', maxInvestmentTokens);
  await joinAndExitPool(
    () => getWeightedPool(vault, tokens, maxInvestmentTokens),
    maxInvestmentTokens,
    true,
    joinWeightedUserData,
    exitWeightedUserData,
    numberJoinsExits
  );
  console.log('\n');

  for (let numTokens = 2; numTokens <= 4; numTokens += 2) {
    printTokens('Stable pool', numTokens);
    await joinAndExitPool(
      () => getStablePool(vault, tokens, numTokens),
      numTokens,
      true,
      joinStableUserData,
      exitStableUserData,
      numberJoinsExits
    );
  }
  console.log('\n');

  console.log(`#With user balance\n`);

  for (let numTokens = 2; numTokens <= 20; numTokens += 2) {
    printTokens('Weighted pool', numTokens);
    await joinAndExitPool(
      () => getWeightedPool(vault, tokens, numTokens),
      numTokens,
      false,
      joinWeightedUserData,
      exitWeightedUserData,
      numberJoinsExits
    );
  }
  console.log('\n');

<<<<<<< HEAD
  for (let numTokens = 40; numTokens <= 80; numTokens += 10) {
=======
  for (let numTokens = investmentPoolMin; numTokens <= investmentPoolMax; numTokens += 10) {
>>>>>>> 9e84a68d
    printTokens('Investment pool', numTokens);
    await joinAndExitPool(
      () => getWeightedPool(vault, tokens, numTokens),
      numTokens,
      false,
      joinWeightedUserData,
      exitWeightedUserData,
      numberJoinsExits
    );
  }
  console.log('\n');

  printTokens('Investment pool', maxInvestmentTokens);
  await joinAndExitPool(
    () => getWeightedPool(vault, tokens, maxInvestmentTokens),
    maxInvestmentTokens,
    false,
    joinWeightedUserData,
    exitWeightedUserData,
    numberJoinsExits
  );
  console.log('\n');

  for (let numTokens = 2; numTokens <= 4; numTokens += 2) {
    printTokens('Stable pool', numTokens);
    await joinAndExitPool(
      () => getStablePool(vault, tokens, numTokens),
      numTokens,
      false,
      joinStableUserData,
      exitStableUserData,
      numberJoinsExits
    );
  }
}

async function joinAndExitPool(
  getPoolId: () => Promise<string>,
  numTokens: number,
  transferTokens: boolean,
  joinData: unknown,
  exitData: unknown,
  stageIdx = 1
) {
  const poolId: string = await getPoolId();
  const [poolAddress] = await vault.getPool(poolId);
  const pool: Contract = await deployedAt('v2-pool-weighted/WeightedPool', poolAddress);
  const joinRequest = {
    assets: pickTokenAddresses(tokens, numTokens),
    maxAmountsIn: Array(numTokens).fill(MAX_UINT256),
    userData: joinData,
    fromInternalBalance: !transferTokens,
  };
  const exitRequest = {
    assets: pickTokenAddresses(tokens, numTokens),
    minAmountsOut: Array(numTokens).fill(0),
    userData: exitData,
    fromInternalBalance: !transferTokens,
  };

  let receipt;
  let bpt;

  for (let idx = 1; idx <= stageIdx; idx++) {
    receipt = await (await vault.connect(trader).joinPool(poolId, trader.address, trader.address, joinRequest)).wait();
    console.log(`${printGas(receipt.gasUsed)} gas for join ${idx}`);

    bpt = await pool.balanceOf(trader.address);

    // check token balances
    assert(bpt.toString() == BPTAmount.mul(idx).toString(), 'Did not actually join pool');
  }

  // Now exit the pool
  for (let idx = 1; idx <= stageIdx; idx++) {
    receipt = await (await vault.connect(trader).exitPool(poolId, trader.address, trader.address, exitRequest)).wait();
    console.log(`${printGas(receipt.gasUsed)} gas for exit ${idx}`);

    bpt = await pool.balanceOf(trader.address);
    assert(bpt.toString() == BPTAmount.mul(stageIdx - idx).toString(), 'Did not actually exit pool');
  }

  bpt = await pool.balanceOf(trader.address);
  assert(bpt.toString() == '0', 'Did not actually exit pool');
}

main()
  .then(() => process.exit(0))
  .catch((error) => {
    console.error(error);
    process.exit(1);
  });<|MERGE_RESOLUTION|>--- conflicted
+++ resolved
@@ -14,7 +14,7 @@
 const numberJoinsExits = 3;
 const investmentPoolMin = 40;
 const investmentPoolMax = 80;
-const maxInvestmentTokens = 86;
+const maxInvestmentTokens = 81;
 
 let vault: Contract;
 let tokens: TokenList;
@@ -51,11 +51,7 @@
   }
   console.log('\n');
 
-<<<<<<< HEAD
-  for (let numTokens = 40; numTokens <= 80; numTokens += 10) {
-=======
   for (let numTokens = investmentPoolMin; numTokens <= investmentPoolMax; numTokens += 10) {
->>>>>>> 9e84a68d
     printTokens('Investment pool', numTokens);
     await joinAndExitPool(
       () => getWeightedPool(vault, tokens, numTokens),
@@ -66,10 +62,6 @@
     );
   }
   console.log('\n');
-<<<<<<< HEAD
-  const maxInvestmentTokens = 86;
-=======
->>>>>>> 9e84a68d
 
   printTokens('Investment pool', maxInvestmentTokens);
   await joinAndExitPool(
@@ -110,11 +102,7 @@
   }
   console.log('\n');
 
-<<<<<<< HEAD
-  for (let numTokens = 40; numTokens <= 80; numTokens += 10) {
-=======
   for (let numTokens = investmentPoolMin; numTokens <= investmentPoolMax; numTokens += 10) {
->>>>>>> 9e84a68d
     printTokens('Investment pool', numTokens);
     await joinAndExitPool(
       () => getWeightedPool(vault, tokens, numTokens),
@@ -167,11 +155,7 @@
   }
   console.log('\n');
 
-<<<<<<< HEAD
-  for (let numTokens = 40; numTokens <= 80; numTokens += 10) {
-=======
   for (let numTokens = investmentPoolMin; numTokens <= investmentPoolMax; numTokens += 10) {
->>>>>>> 9e84a68d
     printTokens('Investment pool', numTokens);
     await joinAndExitPool(
       () => getWeightedPool(vault, tokens, numTokens),
@@ -223,11 +207,7 @@
   }
   console.log('\n');
 
-<<<<<<< HEAD
-  for (let numTokens = 40; numTokens <= 80; numTokens += 10) {
-=======
   for (let numTokens = investmentPoolMin; numTokens <= investmentPoolMax; numTokens += 10) {
->>>>>>> 9e84a68d
     printTokens('Investment pool', numTokens);
     await joinAndExitPool(
       () => getWeightedPool(vault, tokens, numTokens),
