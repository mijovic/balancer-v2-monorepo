--- conflicted
+++ resolved
@@ -59,11 +59,7 @@
     );
   }
   console.log('\n');
-<<<<<<< HEAD
-  const maxInvestmentTokens = 88;
-=======
-  const maxInvestmentTokens = 93;
->>>>>>> da5d14b4
+  const maxInvestmentTokens = 87;
 
   printTokens('Investment pool', maxInvestmentTokens);
   await joinAndExitPool(
