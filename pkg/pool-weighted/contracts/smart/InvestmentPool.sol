// SPDX-License-Identifier: GPL-3.0-or-later
// This program is free software: you can redistribute it and/or modify
// it under the terms of the GNU General Public License as published by
// the Free Software Foundation, either version 3 of the License, or
// (at your option) any later version.

// This program is distributed in the hope that it will be useful,
// but WITHOUT ANY WARRANTY; without even the implied warranty of
// MERCHANTABILITY or FITNESS FOR A PARTICULAR PURPOSE.  See the
// GNU General Public License for more details.

// You should have received a copy of the GNU General Public License
// along with this program.  If not, see <http://www.gnu.org/licenses/>.

pragma solidity ^0.7.0;
pragma experimental ABIEncoderV2;

import "@balancer-labs/v2-solidity-utils/contracts/openzeppelin/ReentrancyGuard.sol";
import "@balancer-labs/v2-solidity-utils/contracts/helpers/WordCodec.sol";

import "../BaseWeightedPool.sol";
import "../WeightedPoolUserDataHelpers.sol";
import "./WeightCompression.sol";

/**
 * @dev Weighted Pool with mutable weights, designed to support investment use cases: large token counts,
 * rebalancing through gradual weight updates.
 */
contract InvestmentPool is BaseWeightedPool, ReentrancyGuard {
    // solhint-disable not-rely-on-time

    using FixedPoint for uint256;
    using WordCodec for bytes32;
    using WeightCompression for uint256;
    using WeightedPoolUserDataHelpers for bytes;

    // State variables

    // Use the _miscData slot in BasePool
    // First 64 bits are reserved for the swap fee
    //
    // Store non-token-based values:
    // Start/end timestamps for gradual weight update
    // Cache total tokens
    // [ 64 bits  |  120 bits |  32 bits  |   32 bits  |    7 bits    |    1 bit     ]
    // [ reserved |  unused   | end time  | start time | total tokens |   swap flag  ]
    // |MSB                                                                       LSB|
    uint256 private constant _SWAP_ENABLED_OFFSET = 0;
    uint256 private constant _TOTAL_TOKENS_OFFSET = 1;
    uint256 private constant _START_TIME_OFFSET = 8;
    uint256 private constant _END_TIME_OFFSET = 40;
    // 7 bits is enough for the token count, since MAX_WEIGHTED_TOKENS is 100

    // Store scaling factor and start/end weights for each token
    // Mapping should be more efficient than trying to compress it further
    // [ 27 bits |  5 bits  |  112 bits | 8 bits | 8 bits |  32 bits   |   64 bits    |
    // [ unused  | decimals | ref price | min R  | max R  | end weight | start weight |
    // |MSB                                                                        LSB|
    mapping(IERC20 => bytes32) private _tokenState;

    uint256 private constant _START_WEIGHT_OFFSET = 0;
    uint256 private constant _END_WEIGHT_OFFSET = 64;
    uint256 private constant _MAX_RATIO_OFFSET = 96;
    uint256 private constant _MIN_RATIO_OFFSET = 104;
    uint256 private constant _REF_BPT_PRICE_OFFSET = 112;
    uint256 private constant _DECIMAL_DIFF_OFFSET = 224;

    uint256 private constant _MIN_CIRCUIT_BREAKER_RATIO = 0.1e18;
    uint256 private constant _MAX_CIRCUIT_BREAKER_RATIO = 10e18;

    // Event declarations

    event GradualWeightUpdateScheduled(
        uint256 startTime,
        uint256 endTime,
        uint256[] startWeights,
        uint256[] endWeights
    );
    event SwapEnabledSet(bool swapEnabled);
    event CircuitBreakerRatioSet(address indexed token, uint256 minRatio, uint256 maxRatio);

    constructor(
        IVault vault,
        string memory name,
        string memory symbol,
        IERC20[] memory tokens,
        uint256[] memory normalizedWeights,
        address[] memory assetManagers,
        uint256 swapFeePercentage,
        uint256 pauseWindowDuration,
        uint256 bufferPeriodDuration,
        address owner,
        bool swapEnabledOnStart
    )
        BaseWeightedPool(
            vault,
            name,
            symbol,
            tokens,
            assetManagers,
            swapFeePercentage,
            pauseWindowDuration,
            bufferPeriodDuration,
            owner
        )
    {
        uint256 totalTokens = tokens.length;
        InputHelpers.ensureInputLengthMatch(totalTokens, normalizedWeights.length, assetManagers.length);

        _setMiscData(_getMiscData().insertUint7(totalTokens, _TOTAL_TOKENS_OFFSET));
        // Double check it fits in 7 bits
        _require(_getTotalTokens() == totalTokens, Errors.MAX_TOKENS);

        uint256 currentTime = block.timestamp;
        _startGradualWeightChange(currentTime, currentTime, normalizedWeights, normalizedWeights, tokens);

        // If false, the pool will start in the disabled state (prevents front-running the enable swaps transaction)
        _setSwapEnabled(swapEnabledOnStart);
    }

    // External functions

    /**
     * @dev Tells whether swaps are enabled or not for the given pool.
     */
    function getSwapEnabled() public view returns (bool) {
        return _getMiscData().decodeBool(_SWAP_ENABLED_OFFSET);
    }

    // External functions

    /**
     * @dev Return start time, end time, and endWeights as an array.
     * Current weights should be retrieved via `getNormalizedWeights()`.
     */
    function getGradualWeightUpdateParams()
        external
        view
        returns (
            uint256 startTime,
            uint256 endTime,
            uint256[] memory endWeights
        )
    {
        // Load current pool state from storage
        bytes32 poolState = _getMiscData();

        startTime = poolState.decodeUint32(_START_TIME_OFFSET);
        endTime = poolState.decodeUint32(_END_TIME_OFFSET);

        (IERC20[] memory tokens, , ) = getVault().getPoolTokens(getPoolId());
        uint256 totalTokens = tokens.length;

        endWeights = new uint256[](totalTokens);

        for (uint256 i = 0; i < totalTokens; i++) {
            endWeights[i] = _tokenState[tokens[i]].decodeUint32(_END_WEIGHT_OFFSET).uncompress32();
        }
    }

    function _getMaxTokens() internal pure virtual override returns (uint256) {
        return _MAX_WEIGHTED_TOKENS;
    }

    function _getTotalTokens() internal view virtual override returns (uint256) {
        return _getMiscData().decodeUint7(_TOTAL_TOKENS_OFFSET);
    }

    /**
     * @dev Schedule a gradual weight change, from the current weights to the given endWeights,
     * over startTime to endTime
     */
    function updateWeightsGradually(
        uint256 startTime,
        uint256 endTime,
        uint256[] memory endWeights
    ) external authenticate whenNotPaused nonReentrant {
        InputHelpers.ensureInputLengthMatch(_getTotalTokens(), endWeights.length);

        // If the start time is in the past, "fast forward" to start now
        // This avoids discontinuities in the weight curve. Otherwise, if you set the start/end times with
        // only 10% of the period in the future, the weights would immediately jump 90%
        uint256 currentTime = block.timestamp;
        startTime = Math.max(currentTime, startTime);

        _require(startTime <= endTime, Errors.GRADUAL_UPDATE_TIME_TRAVEL);

        (IERC20[] memory tokens, , ) = getVault().getPoolTokens(getPoolId());

        _startGradualWeightChange(startTime, endTime, _getNormalizedWeights(), endWeights, tokens);
    }

    /*
     * @dev Can enable/disable trading
     */
    function setSwapEnabled(bool swapEnabled) external authenticate whenNotPaused nonReentrant {
        _setSwapEnabled(swapEnabled);
    }

    function _setSwapEnabled(bool swapEnabled) private {
        _setMiscData(_getMiscData().insertBool(swapEnabled, _SWAP_ENABLED_OFFSET));

        emit SwapEnabledSet(swapEnabled);
    }

    /**
     * @dev Update the circuit breaker ratios
     */
    function setCircuitBreakerRatio(uint256[] memory minRatios, uint256[] memory maxRatios)
        external
        authenticate
        whenNotPaused
        nonReentrant
    {
        InputHelpers.ensureInputLengthMatch(_getTotalTokens(), minRatios.length, maxRatios.length);

        uint256 supply = totalSupply();

        (IERC20[] memory tokens, uint256[] memory balances, ) = getVault().getPoolTokens(getPoolId());
        uint256[] memory normalizedWeights = _getNormalizedWeights();

        for (uint256 i = 0; i < tokens.length; i++) {
            // Can we remove? - if so, pass through 0s? - maybe leave it and document that we can't remove it.
            // Or do you have to set it on every token?
            if (minRatios[i] != 0 || maxRatios[i] != 0) {
                // priceOfTokenInBpt = totalSupply / (token.balance / token.weight)
                _setCircuitBreakerRatio(
                    tokens[i],
                    supply.divUp(balances[i].divDown(normalizedWeights[i])),
                    minRatios[i],
                    maxRatios[i]
                );
            }
        }
    }

    function _scalingFactor(IERC20 token) internal view virtual override returns (uint256) {
        return _readScalingFactor(_getTokenData(token));
    }

    function _scalingFactors() internal view virtual override returns (uint256[] memory scalingFactors) {
        (IERC20[] memory tokens, , ) = getVault().getPoolTokens(getPoolId());
        uint256 numTokens = tokens.length;

        scalingFactors = new uint256[](numTokens);

        for (uint256 i = 0; i < numTokens; i++) {
            scalingFactors[i] = _readScalingFactor(_tokenState[tokens[i]]);
        }
    }

    function _getNormalizedWeight(IERC20 token) internal view override returns (uint256) {
        uint256 pctProgress = _calculateWeightChangeProgress();
        bytes32 tokenData = _getTokenData(token);

        return _interpolateWeight(tokenData, pctProgress);
    }

    function _getNormalizedWeights() internal view override returns (uint256[] memory normalizedWeights) {
        (IERC20[] memory tokens, , ) = getVault().getPoolTokens(getPoolId());
        uint256 numTokens = tokens.length;

        normalizedWeights = new uint256[](numTokens);

        uint256 pctProgress = _calculateWeightChangeProgress();

        for (uint256 i = 0; i < numTokens; i++) {
            bytes32 tokenData = _tokenState[tokens[i]];

            normalizedWeights[i] = _interpolateWeight(tokenData, pctProgress);
        }
    }

    function _getNormalizedWeightsAndMaxWeightIndex()
        internal
        view
        override
        returns (uint256[] memory normalizedWeights, uint256 maxWeightTokenIndex)
    {
        normalizedWeights = _getNormalizedWeights();

        maxWeightTokenIndex = 0;
        uint256 maxNormalizedWeight = normalizedWeights[0];

        for (uint256 i = 1; i < normalizedWeights.length; i++) {
            if (normalizedWeights[i] > maxNormalizedWeight) {
                maxWeightTokenIndex = i;
                maxNormalizedWeight = normalizedWeights[i];
            }
        }
    }

    // Swap overrides - revert unless swaps are enabled

    function _onSwapGivenIn(
        SwapRequest memory swapRequest,
        uint256 currentBalanceTokenIn,
        uint256 currentBalanceTokenOut
    ) internal view override returns (uint256 tokenOutAmount) {
        _require(getSwapEnabled(), Errors.SWAPS_DISABLED);

        // Check that the final amount in (= currentBalance + swap amount) doesn't trip the breaker
        // Higher balance = lower BPT price
        // Upper Bound check means BptPrice must be >= startPrice/MaxRatio
        _checkCircuitBreakerUpperBound(
            _tokenState[swapRequest.tokenIn],
            currentBalanceTokenIn.add(swapRequest.amount),
            swapRequest.tokenIn
        );

        // Since amountIn is valid, calculate the amount out (price quote), and check
        // that it doesn't trip that token's breaker
        tokenOutAmount = super._onSwapGivenIn(swapRequest, currentBalanceTokenIn, currentBalanceTokenOut);

        // Lower Bound check means BptPrice must be <= startPrice/MinRatio
        _checkCircuitBreakerLowerBound(
            _tokenState[swapRequest.tokenOut],
            currentBalanceTokenOut.sub(tokenOutAmount),
            swapRequest.tokenOut
        );
    }

    function _onSwapGivenOut(
        SwapRequest memory swapRequest,
        uint256 currentBalanceTokenIn,
        uint256 currentBalanceTokenOut
    ) internal view override returns (uint256 amountIn) {
        _require(getSwapEnabled(), Errors.SWAPS_DISABLED);

        // Check that the final amount in (= currentBalance + swap amount) doesn't trip the breaker
        // Higher balance = lower BPT price
        // Upper Bound check means BptPrice must be >= startPrice/MaxRatio
        _checkCircuitBreakerUpperBound(
            _tokenState[swapRequest.tokenOut],
            currentBalanceTokenOut.add(swapRequest.amount),
            swapRequest.tokenOut
        );

        amountIn = super._onSwapGivenOut(swapRequest, currentBalanceTokenIn, currentBalanceTokenOut);

        // Lower Bound check means BptPrice must be <= startPrice/MinRatio
        _checkCircuitBreakerLowerBound(
            _tokenState[swapRequest.tokenIn],
            currentBalanceTokenIn.sub(amountIn),
            swapRequest.tokenIn
        );
    }

    function _onJoinPool(
        bytes32 poolId,
        address sender,
        address recipient,
        uint256[] memory balances,
        uint256 lastChangeBlock,
        uint256 protocolSwapFeePercentage,
        uint256[] memory scalingFactors,
        bytes memory userData
    )
        internal
        override
        returns (
            uint256 bptAmountOut,
            uint256[] memory amountsIn,
            uint256[] memory dueProtocolFeeAmounts
        )
    {
        // If swaps are disabled, the only join kind that is allowed is the proportional one, as all others involve
        // implicit swaps and alter token prices.
        _require(
            getSwapEnabled() || userData.joinKind() == JoinKind.ALL_TOKENS_IN_FOR_EXACT_BPT_OUT,
            Errors.INVALID_JOIN_EXIT_KIND_WHILE_SWAPS_DISABLED
        );

        (bptAmountOut, amountsIn, dueProtocolFeeAmounts) = super._onJoinPool(
            poolId,
            sender,
            recipient,
            balances,
            lastChangeBlock,
            protocolSwapFeePercentage,
            scalingFactors,
            userData
        );

        (IERC20[] memory tokens, , ) = getVault().getPoolTokens(getPoolId());

        for (uint256 i = 0; i < _getTotalTokens(); i++) {
            // Check that the final amount in (= currentBalance + swap amount) doesn't trip the breaker
            // Higher balance = lower BPT price
            // Upper Bound check means BptPrice must be >= startPrice/MaxRatio
            IERC20 token = tokens[i];

            _checkCircuitBreakerUpperBound(_tokenState[token], balances[i].add(amountsIn[i]), token);
        }
    }

    function _onExitPool(
        bytes32 poolId,
        address sender,
        address recipient,
        uint256[] memory balances,
        uint256 lastChangeBlock,
        uint256 protocolSwapFeePercentage,
        uint256[] memory scalingFactors,
        bytes memory userData
    )
        internal
        virtual
        override
        returns (
            uint256 bptAmountIn,
            uint256[] memory amountsOut,
            uint256[] memory dueProtocolFeeAmounts
        )
    {
        // If swaps are disabled, the only exit kind that is allowed is the proportional one, as all others involve
        // implicit swaps and alter token prices.
        _require(
            getSwapEnabled() || userData.exitKind() == ExitKind.EXACT_BPT_IN_FOR_TOKENS_OUT,
            Errors.INVALID_JOIN_EXIT_KIND_WHILE_SWAPS_DISABLED
        );

        (bptAmountIn, amountsOut, dueProtocolFeeAmounts) = super._onExitPool(
            poolId,
            sender,
            recipient,
            balances,
            lastChangeBlock,
            protocolSwapFeePercentage,
            scalingFactors,
            userData
        );

        (IERC20[] memory tokens, , ) = getVault().getPoolTokens(getPoolId());

        for (uint256 i = 0; i < _getTotalTokens(); i++) {
            // Check that the final amount in (= currentBalance + swap amount) doesn't trip the breaker
            // Higher balance = lower BPT price
            // Upper Bound check means BptPrice must be >= startPrice/MaxRatio
            IERC20 token = tokens[i];

            _checkCircuitBreakerLowerBound(_tokenState[token], balances[i].sub(amountsOut[i]), token);
        }
    }

    /**
<<<<<<< HEAD
     * @dev Extend ownerOnly functions to include the Investment Pool control functions
     */
    function _isOwnerOnlyAction(bytes32 actionId) internal view override returns (bool) {
        return
            (actionId == getActionId(InvestmentPool.setSwapEnabled.selector)) ||
            (actionId == getActionId(InvestmentPool.setCircuitBreakerRatio.selector)) ||
            super._isOwnerOnlyAction(actionId);
    }

    /**
=======
>>>>>>> 9e84a68d
     * @dev When calling updateWeightsGradually again during an update, reset the start weights to the current weights,
     * if necessary. Time travel elements commented out.
     */
    function _startGradualWeightChange(
        uint256 startTime,
        uint256 endTime,
        uint256[] memory startWeights,
        uint256[] memory endWeights,
        IERC20[] memory tokens
    ) internal virtual {
        uint256 normalizedSum = 0;
        bytes32 tokenState;

        for (uint256 i = 0; i < endWeights.length; i++) {
            uint256 endWeight = endWeights[i];
            _require(endWeight >= _MIN_WEIGHT, Errors.MIN_WEIGHT);

            IERC20 token = tokens[i];

            // Tokens with more than 18 decimals are not supported
            // Scaling calculations must be exact/lossless
            // Store decimal difference instead of actual scaling factor
            _tokenState[token] = tokenState
                .insertUint64(startWeights[i].compress64(), _START_WEIGHT_OFFSET)
                .insertUint32(endWeight.compress32(), _END_WEIGHT_OFFSET)
                .insertUint5(uint256(18).sub(ERC20(address(token)).decimals()), _DECIMAL_DIFF_OFFSET);

            normalizedSum = normalizedSum.add(endWeight);
        }
        // Ensure that the normalized weights sum to ONE
        _require(normalizedSum == FixedPoint.ONE, Errors.NORMALIZED_WEIGHT_INVARIANT);

        _setMiscData(
            _getMiscData().insertUint32(startTime, _START_TIME_OFFSET).insertUint32(endTime, _END_TIME_OFFSET)
        );

        emit GradualWeightUpdateScheduled(startTime, endTime, startWeights, endWeights);
    }

    // If the ratio is 0, there is no breaker in this direction on this token
    function _checkCircuitBreakerUpperBound(
        bytes32 tokenData,
        uint256 endingBalance,
        IERC20 token
    ) private view {
        uint256 maxRatio = _decodeRatio(tokenData.decodeUint8(_MAX_RATIO_OFFSET).uncompress8());

        if (maxRatio != 0) {
            uint256 initialPrice = tokenData.decodeUint112(_REF_BPT_PRICE_OFFSET);
            uint256 lowerBound = initialPrice.divUp(maxRatio);

            // Validate that token price is within bounds
            // Can be front run!
            // Once turned on, all need to have values
            // BPT price can be manipulated - but lower bound protects against most of it
            // can snapshot
            uint256 finalPrice = totalSupply().divDown(endingBalance.divUp(_getNormalizedWeight(token)));
            _require(finalPrice >= lowerBound, Errors.CIRCUIT_BREAKER_TRIPPED_MAX_RATIO);
        }
    }

    function _checkCircuitBreakerLowerBound(
        bytes32 tokenData,
        uint256 endingBalance,
        IERC20 token
    ) private view {
        uint256 minRatio = _decodeRatio(tokenData.decodeUint8(_MIN_RATIO_OFFSET).uncompress8());

        // If the ratio is 0, there is no breaker in this direction on this token
        if (minRatio != 0) {
            uint256 initialPrice = tokenData.decodeUint112(_REF_BPT_PRICE_OFFSET);
            uint256 upperBound = initialPrice.divDown(minRatio);

            // Validate that token price is within bounds
            uint256 finalPrice = totalSupply().divUp(endingBalance.divDown(_getNormalizedWeight(token)));
            _require(finalPrice <= upperBound, Errors.CIRCUIT_BREAKER_TRIPPED_MIN_RATIO);
        }
    }

    function _readScalingFactor(bytes32 tokenState) private pure returns (uint256) {
        uint256 decimalsDifference = tokenState.decodeUint5(_DECIMAL_DIFF_OFFSET);

        return FixedPoint.ONE * 10**decimalsDifference;
    }

    /**
     * @dev Extend ownerOnly functions to include the Investment Pool control functions
     */
    function _isOwnerOnlyAction(bytes32 actionId) internal view override returns (bool) {
        return
            (actionId == getActionId(InvestmentPool.updateWeightsGradually.selector)) ||
            (actionId == getActionId(InvestmentPool.setSwapEnabled.selector)) ||
            super._isOwnerOnlyAction(actionId);
    }

    // Private functions

    /**
     * @dev Returns a fixed-point number representing how far along the current weight change is, where 0 means the
     * change has not yet started, and FixedPoint.ONE means it has fully completed.
     */
    function _calculateWeightChangeProgress() private view returns (uint256) {
        uint256 currentTime = block.timestamp;
        bytes32 poolState = _getMiscData();

        uint256 startTime = poolState.decodeUint32(_START_TIME_OFFSET);
        uint256 endTime = poolState.decodeUint32(_END_TIME_OFFSET);

        if (currentTime > endTime) {
            return FixedPoint.ONE;
        } else if (currentTime < startTime) {
            return 0;
        }

        uint256 totalSeconds = endTime - startTime;
        uint256 secondsElapsed = currentTime - startTime;

        // In the degenerate case of a zero duration change, consider it completed (and avoid division by zero)
        return totalSeconds == 0 ? FixedPoint.ONE : secondsElapsed.divDown(totalSeconds);
    }

    function _interpolateWeight(bytes32 tokenData, uint256 pctProgress) private pure returns (uint256 finalWeight) {
        uint256 startWeight = tokenData.decodeUint64(_START_WEIGHT_OFFSET).uncompress64();
        uint256 endWeight = tokenData.decodeUint32(_END_WEIGHT_OFFSET).uncompress32();

        if (pctProgress == 0 || startWeight == endWeight) return startWeight;
        if (pctProgress >= FixedPoint.ONE) return endWeight;

        if (startWeight > endWeight) {
            uint256 weightDelta = pctProgress.mulDown(startWeight - endWeight);
            return startWeight.sub(weightDelta);
        } else {
            uint256 weightDelta = pctProgress.mulDown(endWeight - startWeight);
            return startWeight.add(weightDelta);
        }
    }

    function _setCircuitBreakerRatio(
        IERC20 token,
        uint256 initialPrice,
        uint256 minRatio,
        uint256 maxRatio
    ) internal {
        // Has to be > minRatio (if equal, encoded value would be 0, indistinguishable from no circuit breaker)
        _require(minRatio == 0 || minRatio > _MIN_CIRCUIT_BREAKER_RATIO, Errors.MIN_CIRCUIT_BREAKER_RATIO);
        _require(maxRatio == 0 || maxRatio <= _MAX_CIRCUIT_BREAKER_RATIO, Errors.MAX_CIRCUIT_BREAKER_RATIO);
        _require(maxRatio >= minRatio, Errors.INVALID_CIRCUIT_BREAKER_RATIOS);

        bytes32 tokenData = _tokenState[token];

        _tokenState[token] = tokenData
            .insertUint112(initialPrice, _REF_BPT_PRICE_OFFSET)
            .insertUint8(_encodeRatio(minRatio).compress8(), _MIN_RATIO_OFFSET)
            .insertUint8(_encodeRatio(maxRatio).compress8(), _MAX_RATIO_OFFSET);

        emit CircuitBreakerRatioSet(address(token), minRatio, maxRatio);
    }

    // Encoded value = (value - MIN)/range
    // e.g., if range is 0.1 - 10, 1.5 = (1.5 - 0.1)/9.9 = 0.1414
    function _encodeRatio(uint256 ratio) private pure returns (uint256) {
        return
            ratio == 0
                ? 0
                : (ratio - _MIN_CIRCUIT_BREAKER_RATIO) / (_MAX_CIRCUIT_BREAKER_RATIO - _MIN_CIRCUIT_BREAKER_RATIO);
    }

    // Scale back to a numeric ratio
    // 0.1 + 0.1414 * 9.9 ~ 1.5
    function _decodeRatio(uint256 ratio) private pure returns (uint256) {
        return
            ratio == 0
                ? 0
                : _MIN_CIRCUIT_BREAKER_RATIO + ratio * (_MAX_CIRCUIT_BREAKER_RATIO - _MIN_CIRCUIT_BREAKER_RATIO);
    }

    function _getTokenData(IERC20 token) private view returns (bytes32 tokenData) {
        tokenData = _tokenState[token];

        // A valid token can't be zero (must have non-zero weights)
        _require(tokenData != 0, Errors.INVALID_TOKEN);
    }
}<|MERGE_RESOLUTION|>--- conflicted
+++ resolved
@@ -444,19 +444,6 @@
     }
 
     /**
-<<<<<<< HEAD
-     * @dev Extend ownerOnly functions to include the Investment Pool control functions
-     */
-    function _isOwnerOnlyAction(bytes32 actionId) internal view override returns (bool) {
-        return
-            (actionId == getActionId(InvestmentPool.setSwapEnabled.selector)) ||
-            (actionId == getActionId(InvestmentPool.setCircuitBreakerRatio.selector)) ||
-            super._isOwnerOnlyAction(actionId);
-    }
-
-    /**
-=======
->>>>>>> 9e84a68d
      * @dev When calling updateWeightsGradually again during an update, reset the start weights to the current weights,
      * if necessary. Time travel elements commented out.
      */
