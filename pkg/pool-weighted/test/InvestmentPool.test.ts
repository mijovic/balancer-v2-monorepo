import { ethers } from 'hardhat';
import { expect } from 'chai';
import { BigNumber } from 'ethers';
<<<<<<< HEAD
import { bn, fp, pct } from '@balancer-labs/v2-helpers/src/numbers';
import { MINUTE, advanceTime, currentTimestamp } from '@balancer-labs/v2-helpers/src/time';
=======
import { fp, pct } from '@balancer-labs/v2-helpers/src/numbers';
import { MINUTE, DAY, advanceTime, currentTimestamp } from '@balancer-labs/v2-helpers/src/time';
>>>>>>> 500596aa
import * as expectEvent from '@balancer-labs/v2-helpers/src/test/expectEvent';

import TokenList from '@balancer-labs/v2-helpers/src/models/tokens/TokenList';
import { MAX_UINT256 } from '@balancer-labs/v2-helpers/src/constants';
import Vault from '@balancer-labs/v2-helpers/src/models/vault/Vault';
import WeightedPool from '@balancer-labs/v2-helpers/src/models/pools/weighted/WeightedPool';
import { WeightedPoolType } from '@balancer-labs/v2-helpers/src/models/pools/weighted/types';
import { expectEqualWithError } from '@balancer-labs/v2-helpers/src/test/relativeError';
import { expectBalanceChange } from '@balancer-labs/v2-helpers/src/test/tokenBalance';
import { SignerWithAddress } from '@nomiclabs/hardhat-ethers/dist/src/signer-with-address';
import { InvestmentPoolEncoder, SwapKind } from '@balancer-labs/balancer-js';

import { range } from 'lodash';

describe('InvestmentPool', function () {
  let allTokens: TokenList;
  let poolTokens: TokenList;
  let tooManyWeights: BigNumber[];
  let owner: SignerWithAddress, other: SignerWithAddress;
  let assetManager: SignerWithAddress;
  let pool: WeightedPool;

  before('setup signers', async () => {
    [, owner, other, assetManager] = await ethers.getSigners();
  });

  const MAX_TOKENS = 50;
  const TOKEN_COUNT = 20;

  const POOL_SWAP_FEE_PERCENTAGE = fp(0.01);
  const POOL_MANAGEMENT_SWAP_FEE_PERCENTAGE = fp(0.7);
  const WEIGHTS = range(10000, 10000 + MAX_TOKENS); // These will be normalized to weights that are close to each other, but different

  const poolWeights: BigNumber[] = Array(TOKEN_COUNT).fill(fp(1 / TOKEN_COUNT)); //WEIGHTS.slice(0, TOKEN_COUNT).map(fp);
  const initialBalances = Array(TOKEN_COUNT).fill(fp(1));
  let sender: SignerWithAddress;

  sharedBeforeEach('deploy tokens', async () => {
    allTokens = await TokenList.create(MAX_TOKENS + 1, { sorted: true, varyDecimals: true });
    tooManyWeights = Array(allTokens.length).fill(fp(0.01));
    poolTokens = allTokens.subset(20);
    await poolTokens.mint({ to: [other], amount: fp(200) });
  });

  describe('weights and scaling factors', () => {
    for (const numTokens of range(2, MAX_TOKENS + 1)) {
      context(`with ${numTokens} tokens`, () => {
        let tokens: TokenList;

        sharedBeforeEach('deploy pool', async () => {
          tokens = allTokens.subset(numTokens);

          pool = await WeightedPool.create({
            poolType: WeightedPoolType.INVESTMENT_POOL,
            tokens,
            weights: WEIGHTS.slice(0, numTokens),
            swapFeePercentage: POOL_SWAP_FEE_PERCENTAGE,
            managementSwapFeePercentage: POOL_MANAGEMENT_SWAP_FEE_PERCENTAGE,
          });
        });

        it('sets token weights', async () => {
          const normalizedWeights = await pool.getNormalizedWeights();

          for (let i = 0; i < numTokens; i++) {
            expectEqualWithError(normalizedWeights[i], pool.normalizedWeights[i], 0.0000001);
          }
        });

        it('sets scaling factors', async () => {
          const poolScalingFactors = await pool.getScalingFactors();
          const tokenScalingFactors = tokens.map((token) => fp(10 ** (18 - token.decimals)));

          expect(poolScalingFactors).to.deep.equal(tokenScalingFactors);
        });
      });
    }
  });

  context('with invalid creation parameters', () => {
    it('fails with < 2 tokens', async () => {
      const params = {
        tokens: allTokens.subset(1),
        weights: [fp(0.3)],
        owner,
        poolType: WeightedPoolType.INVESTMENT_POOL,
      };
      await expect(WeightedPool.create(params)).to.be.revertedWith('MIN_TOKENS');
    });

    it('fails with > 100 tokens', async () => {
      const params = {
        tokens: allTokens,
        weights: tooManyWeights,
        owner,
        poolType: WeightedPoolType.INVESTMENT_POOL,
      };
      await expect(WeightedPool.create(params)).to.be.revertedWith('MAX_TOKENS');
    });

    it('fails with mismatched tokens/weights', async () => {
      const params = {
        tokens: allTokens.subset(20),
        weights: tooManyWeights,
        owner,
        poolType: WeightedPoolType.INVESTMENT_POOL,
      };
      await expect(WeightedPool.create(params)).to.be.revertedWith('INPUT_LENGTH_MISMATCH');
    });
  });

  context('when deployed from factory', () => {
    sharedBeforeEach('deploy pool', async () => {
      const params = {
        tokens: poolTokens,
        weights: poolWeights,
        assetManagers: Array(poolTokens.length).fill(assetManager.address),
        owner,
        poolType: WeightedPoolType.INVESTMENT_POOL,
        fromFactory: true,
      };
      pool = await WeightedPool.create(params);
    });

    it('has asset managers', async () => {
      await poolTokens.asyncEach(async (token) => {
        const info = await pool.getTokenInfo(token);
        expect(info.assetManager).to.eq(assetManager.address);
      });
    });
  });

  describe('with valid creation parameters', () => {
    context('when initialized with swaps disabled', () => {
      sharedBeforeEach('deploy pool', async () => {
        const params = {
          tokens: poolTokens,
          weights: poolWeights,
          owner,
          poolType: WeightedPoolType.INVESTMENT_POOL,
          swapEnabledOnStart: false,
        };
        pool = await WeightedPool.create(params);
      });

      it('swaps show disabled on start', async () => {
        expect(await pool.instance.getSwapEnabled()).to.be.false;
      });

      it('swaps are blocked', async () => {
        await expect(pool.swapGivenIn({ in: 1, out: 0, amount: fp(0.1) })).to.be.revertedWith('SWAPS_DISABLED');
      });
    });

    context('when initialized with swaps enabled', () => {
      sharedBeforeEach('deploy pool', async () => {
        const params = {
          tokens: poolTokens,
          weights: poolWeights,
          owner,
          poolType: WeightedPoolType.INVESTMENT_POOL,
          swapEnabledOnStart: true,
        };
        pool = await WeightedPool.create(params);
      });

      it('swaps show enabled on start', async () => {
        expect(await pool.instance.getSwapEnabled()).to.be.true;
      });

      it('swaps are not blocked', async () => {
        await pool.init({ from: owner, initialBalances });

        await expect(pool.swapGivenIn({ in: 1, out: 0, amount: fp(0.1) })).to.not.be.reverted;
      });

      it('sets token weights', async () => {
        const normalizedWeights = await pool.getNormalizedWeights();

        // Not exactly equal due to weight compression
        expect(normalizedWeights).to.equalWithError(pool.normalizedWeights, 0.0001);
      });

      it('stores the initial weights as a zero duration weight change', async () => {
        const { startTime, endTime, endWeights } = await pool.getGradualWeightUpdateParams();

        expect(startTime).to.equal(endTime);
        expect(endWeights).to.equalWithError(pool.normalizedWeights, 0.0001);
      });
    });
  });

  describe('permissioned actions', () => {
    describe('enable/disable swaps', () => {
      sharedBeforeEach('deploy pool', async () => {
        const params = {
          tokens: poolTokens,
          weights: poolWeights,
          owner,
          poolType: WeightedPoolType.INVESTMENT_POOL,
          swapEnabledOnStart: true,
        };
        pool = await WeightedPool.create(params);
      });

      context('when the sender is not the owner', () => {
        it('non-owners cannot disable swaps', async () => {
          await expect(pool.setSwapEnabled(other, false)).to.be.revertedWith('SENDER_NOT_ALLOWED');
        });
      });

      context('when the sender is the owner', () => {
        beforeEach('set sender to owner', () => {
          sender = owner;
        });

        sharedBeforeEach('initialize pool', async () => {
          await pool.init({ from: sender, initialBalances });
        });

        it('swaps can be enabled and disabled', async () => {
          await pool.setSwapEnabled(sender, false);
          expect(await pool.instance.getSwapEnabled()).to.be.false;

          await pool.setSwapEnabled(sender, true);
          expect(await pool.instance.getSwapEnabled()).to.be.true;
        });

        it('disabling swaps emits an event', async () => {
          const receipt = await pool.setSwapEnabled(sender, false);

          expectEvent.inReceipt(await receipt.wait(), 'SwapEnabledChanged', {
            swapEnabled: false,
          });
        });

        it('enabling swaps emits an event', async () => {
          const receipt = await pool.setSwapEnabled(sender, true);

          expectEvent.inReceipt(await receipt.wait(), 'SwapEnabledChanged', {
            swapEnabled: true,
          });
        });

        context('with swaps disabled', () => {
          sharedBeforeEach(async () => {
            await pool.setSwapEnabled(sender, false);
          });

          context('proportional joins/exits', () => {
            it('allows proportionate joins', async () => {
              const startingBpt = await pool.balanceOf(sender);

              const { amountsIn } = await pool.joinAllGivenOut({ from: sender, bptOut: startingBpt });

              const endingBpt = await pool.balanceOf(sender);
              expect(endingBpt).to.be.gt(startingBpt);
              expect(amountsIn).to.deep.equal(initialBalances);
            });

            it('allows proportional exits', async () => {
              const previousBptBalance = await pool.balanceOf(sender);
              const bptIn = pct(previousBptBalance, 0.8);

              await expect(pool.multiExitGivenIn({ from: sender, bptIn })).to.not.be.reverted;

              const newBptBalance = await pool.balanceOf(sender);
              expect(newBptBalance).to.equalWithError(pct(previousBptBalance, 0.2), 0.001);
            });
          });

          context('disproportionate joins/exits', () => {
            it('prevents disproportionate joins (single token)', async () => {
              const bptOut = await pool.balanceOf(sender);

              await expect(pool.joinGivenOut({ from: sender, bptOut, token: poolTokens.get(0) })).to.be.revertedWith(
                'INVALID_JOIN_EXIT_KIND_WHILE_SWAPS_DISABLED'
              );
            });

            it('prevents disproportionate exits (single token)', async () => {
              const previousBptBalance = await pool.balanceOf(sender);
              const bptIn = pct(previousBptBalance, 0.5);

              await expect(
                pool.singleExitGivenIn({ from: sender, bptIn, token: poolTokens.get(0) })
              ).to.be.revertedWith('INVALID_JOIN_EXIT_KIND_WHILE_SWAPS_DISABLED');
            });

            it('prevents disproportionate joins (multi token)', async () => {
              const amountsIn = [...initialBalances];
              amountsIn[0] = 0;

              await expect(pool.joinGivenIn({ from: sender, amountsIn })).to.be.revertedWith(
                'INVALID_JOIN_EXIT_KIND_WHILE_SWAPS_DISABLED'
              );
            });

            it('prevents disproportionate exits (multi token)', async () => {
              const amountsOut = [...initialBalances];
              // Make it disproportionate (though it will fail with this exit type even if it's technically proportionate)
              amountsOut[0] = 0;

              await expect(pool.exitGivenOut({ from: sender, amountsOut })).to.be.revertedWith(
                'INVALID_JOIN_EXIT_KIND_WHILE_SWAPS_DISABLED'
              );
            });
          });
        });
      });
    });

    describe('update weights gradually', () => {
      sharedBeforeEach('deploy pool', async () => {
        const params = {
          tokens: poolTokens,
          weights: poolWeights,
          owner,
          poolType: WeightedPoolType.INVESTMENT_POOL,
          swapEnabledOnStart: true,
        };
        pool = await WeightedPool.create(params);
      });

<<<<<<< HEAD
      const UPDATE_DURATION = MINUTE * 60;
=======
          describe('update weights gradually', () => {
            const UPDATE_DURATION = DAY * 3;
            const SHORT_UPDATE = MINUTE * 2;
>>>>>>> 500596aa

      context('when the sender is not the owner', () => {
        it('non-owners cannot update weights', async () => {
          const now = await currentTimestamp();

          await expect(pool.updateWeightsGradually(other, now, now, poolWeights)).to.be.revertedWith(
            'SENDER_NOT_ALLOWED'
          );
        });
      });

      context('when the sender is the owner', () => {
        beforeEach('set sender to owner', () => {
          sender = owner;
        });

        sharedBeforeEach('initialize pool', async () => {
          await pool.init({ from: sender, initialBalances });
        });

        context('with invalid parameters', () => {
          let now: BigNumber;

<<<<<<< HEAD
          sharedBeforeEach(async () => {
            now = await currentTimestamp();
          });

          it('fails if end weights are mismatched (too few)', async () => {
            await expect(pool.updateWeightsGradually(sender, now, now, WEIGHTS.slice(0, 1))).to.be.revertedWith(
              'INPUT_LENGTH_MISMATCH'
            );
          });
=======
              it('fails if duration is less than the minimum', async () => {
                await expect(
                  pool.updateWeightsGradually(sender, now, now.add(SHORT_UPDATE), poolWeights)
                ).to.be.revertedWith('WEIGHT_CHANGE_TOO_FAST');
              });

              it('fails with an end weight below the minimum', async () => {
                const badWeights = [...poolWeights];
                badWeights[2] = fp(0.005);

                await expect(
                  pool.updateWeightsGradually(sender, now, now.add(UPDATE_DURATION), badWeights)
                ).to.be.revertedWith('MIN_WEIGHT');
              });
>>>>>>> 500596aa

          it('fails if the end weights are mismatched (too many)', async () => {
            await expect(pool.updateWeightsGradually(sender, now, now, [...WEIGHTS, fp(0.5)])).to.be.revertedWith(
              'INPUT_LENGTH_MISMATCH'
            );
          });

<<<<<<< HEAD
          it('fails if start time > end time', async () => {
            await expect(pool.updateWeightsGradually(sender, now, now.sub(1), poolWeights)).to.be.revertedWith(
              'GRADUAL_UPDATE_TIME_TRAVEL'
            );
          });
=======
                await expect(
                  pool.updateWeightsGradually(sender, now, now.add(UPDATE_DURATION), badWeights)
                ).to.be.revertedWith('NORMALIZED_WEIGHT_INVARIANT');
              });
>>>>>>> 500596aa

          it('fails with an end weight below the minimum', async () => {
            const badWeights = [...poolWeights];
            badWeights[2] = fp(0.005);

            await expect(
              pool.updateWeightsGradually(sender, now.add(100), now.add(1000), badWeights)
            ).to.be.revertedWith('MIN_WEIGHT');
          });

          it('fails with invalid normalized end weights', async () => {
            const badWeights = Array(poolWeights.length).fill(fp(0.6));

            await expect(
              pool.updateWeightsGradually(sender, now.add(100), now.add(1000), badWeights)
            ).to.be.revertedWith('NORMALIZED_WEIGHT_INVARIANT');
          });

          context('with start time in the past', () => {
            let now: BigNumber, startTime: BigNumber, endTime: BigNumber;
            const endWeights = [...poolWeights];

            sharedBeforeEach('updateWeightsGradually (start time in the past)', async () => {
              now = await currentTimestamp();
              // Start an hour in the past
              startTime = now.sub(MINUTE * 60);
              endTime = now.add(UPDATE_DURATION);
            });

            it('fast-forwards start time to present', async () => {
              await pool.updateWeightsGradually(owner, startTime, endTime, endWeights);
              const updateParams = await pool.getGradualWeightUpdateParams();

              // Start time should be fast-forwarded to now
              expect(updateParams.startTime).to.equal(await currentTimestamp());
            });
          });
        });

        context('with valid parameters (ongoing weight update)', () => {
          // startWeights must equal "weights" above - just not using fp to keep math simple
          const startWeights = [...poolWeights];
          const endWeights = [...poolWeights];

          // Now generate endWeights (first weight doesn't change)
          for (let i = 2; i < poolWeights.length; i++) {
            endWeights[i] = 0 == i % 2 ? startWeights[i].add(fp(0.02)) : startWeights[i].sub(fp(0.02));
          }

          function getEndWeights(pct: number): BigNumber[] {
            const intermediateWeights = Array<BigNumber>(poolWeights.length);

            for (let i = 0; i < poolWeights.length; i++) {
              if (startWeights[i] < endWeights[i]) {
                // Weight is increasing
                intermediateWeights[i] = startWeights[i].add(endWeights[i].sub(startWeights[i]).mul(pct).div(100));
              } else {
                // Weight is decreasing (or not changing)
                intermediateWeights[i] = startWeights[i].sub(startWeights[i].sub(endWeights[i]).mul(pct).div(100));
              }
            }

            return intermediateWeights;
          }

          let now, startTime: BigNumber, endTime: BigNumber;
          const START_DELAY = MINUTE * 10;
          const finalEndWeights = getEndWeights(100);

          sharedBeforeEach('updateWeightsGradually', async () => {
            now = await currentTimestamp();
            startTime = now.add(START_DELAY);
            endTime = startTime.add(UPDATE_DURATION);

            await pool.updateWeightsGradually(owner, startTime, endTime, finalEndWeights);
          });

          it('updating weights emits an event', async () => {
            const receipt = await pool.updateWeightsGradually(owner, startTime, endTime, finalEndWeights);

            expectEvent.inReceipt(await receipt.wait(), 'GradualWeightUpdateScheduled', {
              startTime: startTime,
              endTime: endTime,
              // weights don't exactly match because of the compression
            });
          });

          it('stores the params', async () => {
            const updateParams = await pool.getGradualWeightUpdateParams();

            expect(updateParams.startTime).to.equalWithError(startTime, 0.001);
            expect(updateParams.endTime).to.equalWithError(endTime, 0.001);
            expect(updateParams.endWeights).to.equalWithError(finalEndWeights, 0.001);
          });

          it('gets start weights if called before the start time', async () => {
            const normalizedWeights = await pool.getNormalizedWeights();

            // Need to decrease precision
            expect(normalizedWeights).to.equalWithError(pool.normalizedWeights, 0.0001);
          });

          it('gets end weights if called after the end time', async () => {
            await advanceTime(endTime.add(MINUTE));
            const normalizedWeights = await pool.getNormalizedWeights();

            // Need to decrease precision
            expect(normalizedWeights).to.equalWithError(finalEndWeights, 0.0001);
          });

          for (let pct = 5; pct < 100; pct += 5) {
            it(`gets correct intermediate weights if called ${pct}% through`, async () => {
              await advanceTime(START_DELAY + (UPDATE_DURATION * pct) / 100);
              const normalizedWeights = await pool.getNormalizedWeights();

              // Need to decrease precision
              expect(normalizedWeights).to.equalWithError(getEndWeights(pct), 0.005);
            });
          }
        });
      });
    });

    describe('management fees', () => {
      let vault: Vault;
      const swapFeePercentage = fp(0.02);
      const managementSwapFeePercentage = fp(0.8);

      sharedBeforeEach('deploy pool', async () => {
        vault = await Vault.create();

        const params = {
          tokens: poolTokens,
          weights: poolWeights,
          owner,
          poolType: WeightedPoolType.INVESTMENT_POOL,
          swapEnabledOnStart: true,
          vault,
          swapFeePercentage,
          managementSwapFeePercentage,
        };
        pool = await WeightedPool.create(params);
      });

      sharedBeforeEach('initialize pool', async () => {
        await poolTokens.mint({ to: owner, amount: fp(100) });
        await poolTokens.approve({ from: owner, to: await pool.getVault() });
        await pool.init({ from: owner, initialBalances });
      });

      it('collected fees are initially zero', async () => {
        const fees = await pool.getCollectedManagementFees();

        expect(fees.tokenAddresses).to.deep.equal(poolTokens.addresses);
        expect(fees.amounts).to.deep.equal(new Array(poolTokens.length).fill(bn(0)));
      });

      it('collected fees are reported in the same order as in the vault', async () => {
        const { tokenAddresses: feeTokenAddresses } = await pool.getCollectedManagementFees();
        const { tokens: vaultTokenAddresses } = await vault.getPoolTokens(await pool.getPoolId());

        expect(feeTokenAddresses).to.deep.equal(vaultTokenAddresses);
      });

      describe('fee collection', () => {
        describe('swaps', () => {
          it('collects management fees on swaps given in', async () => {
            const singleSwap = {
              poolId: await pool.getPoolId(),
              kind: SwapKind.GivenIn,
              assetIn: poolTokens.first.address,
              assetOut: poolTokens.second.address,
              amount: fp(0.01),
              userData: '0x',
            };
            const funds = {
              sender: owner.address,
              fromInternalBalance: false,
              recipient: other.address,
              toInternalBalance: false,
            };
            const limit = 0; // Minimum amount out
            const deadline = MAX_UINT256;

            const expectedSwapFee = singleSwap.amount.mul(swapFeePercentage).div(fp(1));
            const expectedManagementFee = expectedSwapFee.mul(managementSwapFeePercentage).div(fp(1));

            await vault.instance.connect(owner).swap(singleSwap, funds, limit, deadline);

            const { amounts: actualFees } = await pool.getCollectedManagementFees();
            // The fee was charged in the first token (in)
            expect(actualFees[0]).to.be.equalWithError(expectedManagementFee, 0.001);
            expect(actualFees.filter((_, i) => i != 0)).to.be.zeros;
          });

          it('collects management fees on swaps given out', async () => {
            const singleSwap = {
              poolId: await pool.getPoolId(),
              kind: SwapKind.GivenOut,
              assetIn: poolTokens.second.address,
              assetOut: poolTokens.first.address,
              amount: fp(0.01),
              userData: '0x',
            };
            const funds = {
              sender: owner.address,
              fromInternalBalance: false,
              recipient: other.address,
              toInternalBalance: false,
            };
            const limit = MAX_UINT256; // Maximum amount in
            const deadline = MAX_UINT256;

            // Since this is a given out swap, we can only estimate the amount out, and then derive expected swap fees from
            // that. This require scaling balances, amounts, and then unscaling the amount in.
            const unscaledBalances = await pool.getBalances();
            const scalingFactors = await pool.getScalingFactors();
            const scaledBalances = unscaledBalances.map((balance, i) => balance.mul(scalingFactors[i]).div(fp(1)));
            const expectedScaledAmountIn = bn(
              await pool.estimateGivenOut(
                { in: 1, out: 0, amount: singleSwap.amount.mul(scalingFactors[0]).div(fp(1)) },
                scaledBalances
              )
            );
            const expectedAmountIn = expectedScaledAmountIn.mul(fp(1)).div(scalingFactors[1]);
            const expectedAmountInPlusSwapFee = expectedAmountIn.mul(fp(1)).div(fp(1).sub(swapFeePercentage));
            const expectedSwapFee = expectedAmountInPlusSwapFee.sub(expectedAmountIn);
            const expectedManagementFee = expectedSwapFee.mul(managementSwapFeePercentage).div(fp(1));

            await vault.instance.connect(owner).swap(singleSwap, funds, limit, deadline);

            const { amounts: actualFees } = await pool.getCollectedManagementFees();
            // The fee was charged in the second token (in)
            expect(actualFees[1]).to.be.equalWithError(expectedManagementFee, 0.001);
            expect(actualFees.filter((_, i) => i != 1)).to.be.zeros;
          });
        });

        describe('joins', () => {
          it('collects management fees on joinswap given in', async () => {
            const amountsIn = new Array(poolTokens.length).fill(bn(0));
            amountsIn[1] = fp(0.01);
            amountsIn[2] = fp(0.01);

            await pool.joinGivenIn({ from: owner, amountsIn });

            const { amounts: actualFees } = await pool.getCollectedManagementFees();
            // There should be non-zero collected fees on the second and third tokens
            expect(actualFees[1]).to.be.gt(0);
            expect(actualFees[2]).to.be.gt(0);
            expect(actualFees.filter((_, i) => i != 1 && i != 2)).to.be.zeros;
          });

          it('collects management fees on joinswap given out', async () => {
            await pool.joinGivenOut({ from: owner, bptOut: fp(0.5), token: 1 });

            const { amounts: actualFees } = await pool.getCollectedManagementFees();
            // There should be non-zero collected fees on the second token
            expect(actualFees[1]).to.be.gt(0);
            expect(actualFees.filter((_, i) => i != 1)).to.be.zeros;
          });

          it('does not collect management fees on proportional joins', async () => {
            await pool.joinAllGivenOut({ from: owner, bptOut: fp(0.5) });

            const { amounts: actualFees } = await pool.getCollectedManagementFees();
            expect(actualFees).to.be.zeros;
          });
        });

        describe('exits', () => {
          it('collects management fees on exitswap given in', async () => {
            const amountsOut = new Array(poolTokens.length).fill(bn(0));
            amountsOut[1] = fp(0.01);
            amountsOut[2] = fp(0.01);

            await pool.exitGivenOut({ from: owner, amountsOut });

            const { amounts: actualFees } = await pool.getCollectedManagementFees();
            // There should be non-zero collected fees on the second and third tokens
            expect(actualFees[1]).to.be.gt(0);
            expect(actualFees[2]).to.be.gt(0);
            expect(actualFees.filter((_, i) => i != 1 && i != 2)).to.be.zeros;
          });

          it('collects management fees on exitswap given in', async () => {
            await pool.singleExitGivenIn({ from: owner, bptIn: fp(0.1), token: 1 });

            const { amounts: actualFees } = await pool.getCollectedManagementFees();
            // There should be non-zero collected fees on the second token
            expect(actualFees[1]).to.be.gt(0);
            expect(actualFees.filter((_, i) => i != 1)).to.be.zeros;
          });

          it('does not collect management fees on proportional exits', async () => {
            await pool.multiExitGivenIn({ from: owner, bptIn: fp(0.1) });

            const { amounts: actualFees } = await pool.getCollectedManagementFees();
            expect(actualFees).to.be.zeros;
          });
        });

        it('accumulates management fees with existing ones', async () => {
          const singleSwap = {
            poolId: await pool.getPoolId(),
            kind: SwapKind.GivenIn,
            assetIn: poolTokens.first.address,
            assetOut: poolTokens.second.address,
            amount: fp(0.01),
            userData: '0x',
          };
          const funds = {
            sender: owner.address,
            fromInternalBalance: false,
            recipient: other.address,
            toInternalBalance: false,
          };
          const limit = 0; // Minimum amount out
          const deadline = MAX_UINT256;

          const expectedSwapFee = singleSwap.amount.mul(swapFeePercentage).div(fp(1));
          const expectedManagementFee = expectedSwapFee.mul(managementSwapFeePercentage).div(fp(1));

          // The swap fee depends exclusively on the amount in on swaps given in, so we can simply perform the same swap
          // twice and expect to get twice the expected amount of collected fees.

          await vault.instance.connect(owner).swap(singleSwap, funds, limit, deadline);
          await vault.instance.connect(owner).swap(singleSwap, funds, limit, deadline);

          const { amounts: actualFees } = await pool.getCollectedManagementFees();
          // The fee was charged in the first token (in)
          expect(actualFees[0]).to.be.equalWithError(expectedManagementFee.mul(2), 0.001);
          expect(actualFees.filter((_, i) => i != 0)).to.be.zeros;
        });
      });

      describe('collection by owner', () => {
        context('when the sender is not the owner', () => {
          it('reverts', async () => {
            await expect(pool.collectManagementFees(other)).to.be.revertedWith('SENDER_NOT_ALLOWED');
          });
        });

        context('when the sender is the owner', () => {
          beforeEach('set sender to owner', () => {
            sender = owner;
          });

          context('with collected fees', () => {
            let feeTokenSymbol: string;
            let managementFeeAmount: BigNumber;

            sharedBeforeEach('cause fees to be collected', async () => {
              const singleSwap = {
                poolId: await pool.getPoolId(),
                kind: SwapKind.GivenIn,
                assetIn: poolTokens.first.address,
                assetOut: poolTokens.second.address,
                amount: fp(0.01),
                userData: '0x',
              };
              const funds = {
                sender: owner.address,
                fromInternalBalance: false,
                recipient: other.address,
                toInternalBalance: false,
              };
              const limit = 0; // Minimum amount out
              const deadline = MAX_UINT256;

              await vault.instance.connect(owner).swap(singleSwap, funds, limit, deadline);

              const expectedSwapFee = singleSwap.amount.mul(swapFeePercentage).div(fp(1));
              managementFeeAmount = expectedSwapFee.mul(managementSwapFeePercentage).div(fp(1));
              feeTokenSymbol = pool.tokens.first.symbol; // Fees are collected in the token in
            });

            it('management fees can be collected to any account', async () => {
              await expectBalanceChange(() => pool.collectManagementFees(sender, other), poolTokens, {
                account: other,
                changes: {
                  [feeTokenSymbol]: managementFeeAmount,
                },
              });
            });

            it('collection emits an event', async () => {
              const expectedFees = new Array(poolTokens.length).fill(bn(0));
              expectedFees[poolTokens.findIndexBySymbol(feeTokenSymbol)] = managementFeeAmount;

              const receipt = await (await pool.collectManagementFees(sender, other)).wait();
              expectEvent.inReceipt(receipt, 'ManagementFeesCollected', {
                tokens: poolTokens.addresses,
                amounts: expectedFees,
              });
            });

            it('reverts if the vault is called directly', async () => {
              await expect(
                vault.instance.connect(sender).exitPool(await pool.getPoolId(), sender.address, other.address, {
                  assets: poolTokens.addresses,
                  minAmountsOut: new Array(poolTokens.length).fill(bn(0)),
                  userData: InvestmentPoolEncoder.exitForManagementFees(),
                  toInternalBalance: false,
                })
              ).to.be.revertedWith('UNAUTHORIZED_EXIT');
            });

            context('after collection', () => {
              sharedBeforeEach('collect fees', async () => {
                await pool.collectManagementFees(sender, other);
              });

              it('there are no collected fees', async () => {
                const { amounts: fees } = await pool.getCollectedManagementFees();
                expect(fees).to.be.zeros;
              });
            });

            context('while swaps are disabled', () => {
              sharedBeforeEach('disable swaps', async () => {
                await pool.setSwapEnabled(sender, false);
              });

              it('management fees can be collected', async () => {
                await expectBalanceChange(() => pool.collectManagementFees(sender, other), poolTokens, {
                  account: other,
                  changes: {
                    [feeTokenSymbol]: managementFeeAmount,
                  },
                });
              });
            });
          });
        });
      });
    });
  });
});<|MERGE_RESOLUTION|>--- conflicted
+++ resolved
@@ -1,13 +1,8 @@
 import { ethers } from 'hardhat';
 import { expect } from 'chai';
 import { BigNumber } from 'ethers';
-<<<<<<< HEAD
 import { bn, fp, pct } from '@balancer-labs/v2-helpers/src/numbers';
-import { MINUTE, advanceTime, currentTimestamp } from '@balancer-labs/v2-helpers/src/time';
-=======
-import { fp, pct } from '@balancer-labs/v2-helpers/src/numbers';
-import { MINUTE, DAY, advanceTime, currentTimestamp } from '@balancer-labs/v2-helpers/src/time';
->>>>>>> 500596aa
+import { MINUTE, DAY, advanceTime, currentTimestamp, WEEK } from '@balancer-labs/v2-helpers/src/time';
 import * as expectEvent from '@balancer-labs/v2-helpers/src/test/expectEvent';
 
 import TokenList from '@balancer-labs/v2-helpers/src/models/tokens/TokenList';
@@ -332,13 +327,8 @@
         pool = await WeightedPool.create(params);
       });
 
-<<<<<<< HEAD
-      const UPDATE_DURATION = MINUTE * 60;
-=======
-          describe('update weights gradually', () => {
-            const UPDATE_DURATION = DAY * 3;
-            const SHORT_UPDATE = MINUTE * 2;
->>>>>>> 500596aa
+      const UPDATE_DURATION = DAY * 2;
+      const SHORT_UPDATE = MINUTE * 2;
 
       context('when the sender is not the owner', () => {
         it('non-owners cannot update weights', async () => {
@@ -362,7 +352,6 @@
         context('with invalid parameters', () => {
           let now: BigNumber;
 
-<<<<<<< HEAD
           sharedBeforeEach(async () => {
             now = await currentTimestamp();
           });
@@ -372,22 +361,6 @@
               'INPUT_LENGTH_MISMATCH'
             );
           });
-=======
-              it('fails if duration is less than the minimum', async () => {
-                await expect(
-                  pool.updateWeightsGradually(sender, now, now.add(SHORT_UPDATE), poolWeights)
-                ).to.be.revertedWith('WEIGHT_CHANGE_TOO_FAST');
-              });
-
-              it('fails with an end weight below the minimum', async () => {
-                const badWeights = [...poolWeights];
-                badWeights[2] = fp(0.005);
-
-                await expect(
-                  pool.updateWeightsGradually(sender, now, now.add(UPDATE_DURATION), badWeights)
-                ).to.be.revertedWith('MIN_WEIGHT');
-              });
->>>>>>> 500596aa
 
           it('fails if the end weights are mismatched (too many)', async () => {
             await expect(pool.updateWeightsGradually(sender, now, now, [...WEIGHTS, fp(0.5)])).to.be.revertedWith(
@@ -395,25 +368,24 @@
             );
           });
 
-<<<<<<< HEAD
           it('fails if start time > end time', async () => {
             await expect(pool.updateWeightsGradually(sender, now, now.sub(1), poolWeights)).to.be.revertedWith(
               'GRADUAL_UPDATE_TIME_TRAVEL'
             );
           });
-=======
-                await expect(
-                  pool.updateWeightsGradually(sender, now, now.add(UPDATE_DURATION), badWeights)
-                ).to.be.revertedWith('NORMALIZED_WEIGHT_INVARIANT');
-              });
->>>>>>> 500596aa
+
+          it('fails if duration is less than the minimum', async () => {
+            await expect(
+              pool.updateWeightsGradually(sender, now, now.add(SHORT_UPDATE), poolWeights)
+            ).to.be.revertedWith('WEIGHT_CHANGE_TOO_FAST');
+          });
 
           it('fails with an end weight below the minimum', async () => {
             const badWeights = [...poolWeights];
             badWeights[2] = fp(0.005);
 
             await expect(
-              pool.updateWeightsGradually(sender, now.add(100), now.add(1000), badWeights)
+              pool.updateWeightsGradually(sender, now.add(100), now.add(WEEK), badWeights)
             ).to.be.revertedWith('MIN_WEIGHT');
           });
 
@@ -421,7 +393,7 @@
             const badWeights = Array(poolWeights.length).fill(fp(0.6));
 
             await expect(
-              pool.updateWeightsGradually(sender, now.add(100), now.add(1000), badWeights)
+              pool.updateWeightsGradually(sender, now.add(100), now.add(WEEK), badWeights)
             ).to.be.revertedWith('NORMALIZED_WEIGHT_INVARIANT');
           });
 
