--- conflicted
+++ resolved
@@ -56,11 +56,8 @@
         assetManagers,
         POOL_SWAP_FEE_PERCENTAGE,
         owner.address,
-<<<<<<< HEAD
+        swapsEnabled,
         MANAGEMENT_FEE_PERCENTAGE
-=======
-        swapsEnabled
->>>>>>> 9e84a68d
       )
     ).wait();
 
